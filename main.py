import argparse
import io
import logging
import random as pyrandom
import time
from functools import partial
from typing import Any

import jax
import jax.numpy as jnp
import numpy as np
import optax
import torch
import webdataset as wds
from flax.training import checkpoints
from jax import random
from jax.experimental import PartitionSpec
from jax.experimental.pjit import pjit, with_sharding_constraint
from omegaconf import OmegaConf
from torch.utils.data import DataLoader
from tqdm import tqdm

import wandb
from src.models.GPT import model_getter
from src.training.training_utils import (TrainState, compute_tokens_seen,
                                         create_train_state, get_optimizer)
from src.utils.configs import flatten_dict
from src.utils.dataloader import numpy_collate
from src.utils.partitioning import (create_opt_spec, set_partitions,
                                    setup_dp_mesh, setup_mp_mesh)

logging.basicConfig()
logger = logging.getLogger(__name__)
logger.setLevel(logging.DEBUG)


def parse():
    parser = argparse.ArgumentParser(description="Transformer Training")

    parser.add_argument("--cfg", default="conf/config.yaml", type=str)

    parser.add_argument("--model-cfg", default="conf/model_config.yaml", type=str)

    parser.add_argument(
        "--resume",
        default=False,
        action="store_true",
    )

    args = parser.parse_args()
    return args


def save_checkpoint(state, workdir, bucket_path=None, client=None):
    # if jax.process_index() == 0:
    #     step = int(state.step)
    #     checkpoints.save_checkpoint(workdir, state, step, keep=3, overwrite=True)
    return None


def restore_checkpoint(state, workdir, prefix):
    # return checkpoints.restore_checkpoint(workdir, state, prefix=prefix)
    return None


def main():
    args = parse()
    cfg = OmegaConf.load(args.cfg)

    # getting system information
    num_devices = jax.device_count()
    num_local_devices = jax.local_device_count()
    num_host = num_devices // num_local_devices
    platform = jax.local_devices()[0].platform

    assert (
        num_devices // (cfg.device.dp_devices * cfg.device.mp_devices) == 1
    ), f"Incorrect mesh shape specified for {num_devices} devices with mesh shape {(cfg.device.dp_devices,cfg.device.mp_devices)}. Check your device configs"

    if cfg.training.precision == "fp16":
        model_dtype = jnp.float16
    elif cfg.training.precision == "bf16":
        model_dtype = jnp.bfloat16
    else:
        model_dtype = jnp.float32

    # setting up GCP bucket/client info if training on TPU
    save_to_bucket = False
    client = None
    bucket_path = None
    if platform == "tpu":
        if cfg.data.bucket_path is not None:
            # use GCP
            from google.cloud import storage
            from google.cloud.exceptions import NotFound

            client = storage.Client()
            save_to_bucket = True
            bucket_path = cfg.data.bucket_path
            train_shards = open(cfg.data.index_path_train).read().splitlines()
            validation_shards = open(cfg.data.index_path_validation).read().splitlines()

    else:
        train_shards = cfg.data.train_shard_urls
        validation_shards = cfg.data.validation_shard_urls

    model, model_config = model_getter(
        cfg.model.size, config_path=args.model_cfg, return_cfg=True, dtype=model_dtype
    )

    learning_rate_fn = optax.warmup_cosine_decay_schedule(
        init_value=0,
        peak_value=cfg.training.peak_learning_rate,
        warmup_steps=cfg.training.warmup_steps,
        decay_steps=cfg.training.decay_steps,
        end_value=cfg.training.end_learning_rate,
    )

    rng = jax.random.PRNGKey(0)
    rng, init_rng = jax.random.split(rng)

    if cfg.device.mp_devices == 1:
        mesh = setup_dp_mesh()

    else:
        mesh = setup_mp_mesh(cfg)

    resume_step = None

    if cfg.device.mp_devices == 1:
        state = create_train_state(
            init_rng,
            learning_rate_fn,
            weight_decay=cfg.training.weight_decay,
            model=model,
            grad_accum_steps=cfg.training.gradient_accumulation_steps,
        )
        param_spec = None

        if args.resume:
            if save_to_bucket:
                state = restore_checkpoint(
                    state,
                    workdir=f"gs://{cfg.data.bucket_path}/{cfg.data.checkpoint_directory}",
                    prefix="checkpoint_",
                )
            else:
                state = restore_checkpoint(state, workdir=cfg.data.checkpoint_directory)

            if jax.process_index() == 0:
                logger.debug(f"Resuming training from step {int(state.step)}")

            # resume step is ga_steps*global steps
            resume_step = int(state.step)

    else:
        # TODO: Most of this code can probably be moved out to partitioning.py

        # use jax.eval_shape to get pytree with empty params and correct shapes
        # saves us having to do an actual model forward pass / any actual computation
        batch_tok = jnp.ones(shape=(1, 512), dtype=jnp.int32)
        param_shape = jax.eval_shape(model.init, init_rng, batch_tok)
        param_spec = set_partitions(param_shape)

        # creating optimizer
        tx = get_optimizer(
            learning_rate_fn,
            weight_decay=cfg.training.weight_decay,
            model=model,
            grad_accum_steps=cfg.training.gradient_accumulation_steps,
            param_shape=param_shape,
        )

        # get optimizer state spec
        opt_state_shapes = jax.eval_shape(tx.init, param_shape)
        opt_state_spec = create_opt_spec(param_spec, opt_state_shapes)

        # create TrainState spec
        state_spec = TrainState(
            params=param_spec,
            opt_state=opt_state_spec,
            tx=tx,
            step=None,
            apply_fn=model.apply,
        )

        def init_state(params):
            return TrainState.create(
                apply_fn=model.apply,
                tx=tx,
                params=params,
            )

        # pjit-able way to restore sharded state from a non-sharded state
        # using lambda x: x doesn't work, pjit complains about opt_state being different (even though it isnt!)
        def restore_state(params, step, opt_state):
            return TrainState(
                params=params,
                opt_state=opt_state,
                step=step,
                tx=tx,
                apply_fn=model.apply,
            )

        if args.resume:

            # Just make a valid copy of the trainstate to read into
            state = create_train_state(
                init_rng,
                learning_rate_fn,
                weight_decay=cfg.training.weight_decay,
                model=model,
                grad_accum_steps=cfg.training.gradient_accumulation_steps,
            )

            if save_to_bucket:
                state = restore_checkpoint(
                    state,
                    workdir=f"gs://{cfg.data.bucket_path}/{cfg.data.checkpoint_directory}",
                    prefix="checkpoint_",
                )

            else:
                state = restore_checkpoint(state, workdir=cfg.data.checkpoint_directory)

            if jax.process_index() == 0:
                logger.debug(f"Resuming training from step {int(state.step)}")

            # resume step is ga_steps*global steps
            resume_step = int(state.step)

            with mesh:
                state = pjit(
                    restore_state,
                    in_axis_resources=(None, None, None),
                    out_axis_resources=(state_spec),
                )(state.params, state.step, state.opt_state)

        else:
            with mesh:
                init_batch = jax.numpy.ones(shape=(1, 512), dtype=jax.numpy.int32)

                # shard params across mesh
                sharded_params = pjit(
                    partial(model.init, train=False),
                    in_axis_resources=(None, None),
                    out_axis_resources=(param_spec),
                )(rng, init_batch)

                # shard state across mesh
                state = pjit(
                    init_state,
                    in_axis_resources=(param_spec,),
                    out_axis_resources=(state_spec),
                )(sharded_params)

    if jax.process_index() == 0:
        logger.debug(f"VM setup with {num_devices} devices.")
        logger.debug(f"Host setup with {num_local_devices} devices.")
        logger.debug(f"Using platform: {platform} with precision {model_dtype}")

        if cfg.device.mp_devices == 1:
            logger.debug(
                f"Performing data parallel training only. Model and train state will be replicated across all devices"
            )

        else:
            logger.debug(
                f"Performing DP and MP training with grid shape {(cfg.device.dp_devices, cfg.device.mp_devices)}"
            )

        if len(cfg.training.staged_sequences) > 0:
            logger.debug(
                f"Running sequence length warmup for {cfg.training.staged_warmup_steps} total steps with stages: {cfg.training.staged_sequences}"
            )

    # if not args.resume:
    #     if cfg.data.bucket_path is not None:
    #         # clear bucket
    #         client = storage.Client()
    #         if jax.process_index() == 0:
    #             bucket = storage.Bucket(client, f"{cfg.data.bucket_path}")
    #             blobs = bucket.list_blobs(prefix=f"{cfg.data.checkpoint_directory}")
    #             for blob in blobs:
    #                 blob.delete()

    local_batch_size = cfg.training.batch_size // (
        jax.local_device_count() // cfg.device.mp_devices
    )

    # This is computed in terms of absolute steps
    total_tokens = num_host * (
        cfg.training.batch_size
        * cfg.training.gradient_accumulation_steps
        * compute_tokens_seen(
            cfg.training.total_steps,
            stages=cfg.training.staged_sequences,
            max_steps=cfg.training.staged_warmup_steps,
            max_context=cfg.data.max_context,
        )
    )

    if jax.process_index() == 0:
        id = wandb.util.generate_id()
        wandb.init(id=id, resume="allow", project="LJX")
        flat_dict = flatten_dict(cfg)

        for key in model_config.keys():
            flat_dict[f"model.{key}"] = model_config[key]

        flat_dict["training.local_batch_size"] = local_batch_size
        flat_dict["runtime"] = platform
        flat_dict["Total Training Tokens"] = total_tokens / 1e9
        flat_dict["Total Devices"] = num_devices
        wandb.config.update(flat_dict)

    def preprocess(batch):
        x = batch["input_id.pth"][: cfg.data.max_context]
        if type(x) == torch.tensor:
            return jnp.array(x.long(), dtype=jnp.int32)
        else:
            return jnp.array(x, dtype=jnp.int32)

    from itertools import islice

    def split_by_jax_process(src):
        host_id, num_process = (
            jax.process_index(),
            num_host,
        )
        if num_process > 1:
            for s in islice(src, host_id, None, num_process):
                yield s
        else:
            for s in src:
                yield s

    train_dataset = wds.DataPipeline(
        wds.SimpleShardList(train_shards),
        split_by_jax_process,
        wds.tarfile_to_samples(),
        wds.shuffle(1e6, initial=1e6, rng=pyrandom.Random(23)),
        wds.decode(),
        wds.map(preprocess),
        handler=wds.warn_and_continue,
    ).repeat(nepochs=cfg.training.max_epochs)

    validation_dataset = wds.DataPipeline(
        wds.SimpleShardList(validation_shards),
        split_by_jax_process,
        wds.tarfile_to_samples(),
        wds.shuffle(1e6, initial=1e6, rng=pyrandom.Random(23)),
        wds.decode(),
        wds.map(preprocess),
        handler=wds.warn_and_continue,
    )

    tl = DataLoader(
        dataset=train_dataset,
        batch_size=cfg.training.batch_size,
        collate_fn=numpy_collate,
        drop_last=True,
    )

    vl = DataLoader(
        dataset=validation_dataset,
        batch_size=cfg.training.batch_size//8,
        collate_fn=numpy_collate,
        drop_last=True,
    )

    running_metrics = []

    step_to_seq = lambda x: 512

    if cfg.device.mp_devices == 1:
        with mesh:
            pjit_train_step = pjit(
                train_step,
                in_axis_resources=(None, PartitionSpec("dp"), None, None),
                out_axis_resources=None,
            )

            pjit_eval_step = pjit(
                eval_step,
                in_axis_resources=(None, PartitionSpec("dp")),
                out_axis_resources=None,
            )

    else:
        with mesh:
            pjit_train_step = pjit(
                partial(train_step, param_spec=param_spec),
                in_axis_resources=(state_spec, PartitionSpec("dp"), None),
                out_axis_resources=(state_spec, None),
                donate_argnums=(0,),
            )

            pjit_eval_step = pjit(
                eval_step,
                in_axis_resources=(state_spec, PartitionSpec("dp")),
                out_axis_resources=None,
            )

    with mesh:

        for i, text in enumerate(tqdm(tl, disable=not jax.process_index() == 0)):

            if (
                i // cfg.training.gradient_accumulation_steps
            ) > cfg.training.total_steps:
                if jax.process_index() == 0:
                    logger.debug(f"Training has completed.")

                return True

            if resume_step != None and i <= resume_step:
                continue

            rng, dropout_rng = jax.random.split(rng, 2)

            seq_len = step_to_seq(i)

            text = text.reshape(-1, seq_len)

            # we add a 'grad_accum' batch dimension
<<<<<<< HEAD
            # in our case, we have BS (64, 512) -> (grad_accum_cnt, bs, 512)
=======
            # takes element of BS (global_bs, 512) and reshapes to (grad_accum_cnt, bs, 512)
>>>>>>> 00352333
            text = text.reshape(8, text.shape[0]//8, seq_len)
        
            t0 = time.time()

            state, metrics = pjit_train_step(
                state,
                text,
                dropout_rng,
            )

            metrics["Train Batch Time"] = time.time() - t0
            metrics["Train Sequence Length"] = seq_len

            running_metrics.append(metrics)

            if (i) % cfg.training.gradient_accumulation_steps == 0:
                # we've completed a full batch of data, log the metrics

                train_metrics_np = {
                    k: np.mean([metrics[k] for metrics in running_metrics])
                    for k in running_metrics[0]
                }

                running_metrics = []
                validation_metrics = []

                absolute_step = i // cfg.training.gradient_accumulation_steps

                train_metrics_np["Tokens Seen (B)"] = (
                    num_host
                    * (
                        cfg.training.batch_size
                        * cfg.training.gradient_accumulation_steps
                        * compute_tokens_seen(
                            absolute_step,
                            stages=cfg.training.staged_sequences,
                            max_steps=cfg.training.staged_warmup_steps,
                            max_context=cfg.data.max_context,
                        )
                    )
                    / 1e9
                )

                if (i) % (
                    cfg.training.evaluation_frequency
                    * cfg.training.gradient_accumulation_steps
                ) == 0:
                    for val_it, val_text in enumerate(
                        tqdm(vl, disable=not jax.process_index() == 0)
                    ):
                        val_text = val_text[:,:512]
                        if val_it < cfg.training.maximum_evaluation_steps:
                            metrics = pjit_eval_step(state, val_text)
                            validation_metrics.append(metrics)
                        else:
                            break

                    validation_metrics_np = {
                        k: np.mean([metrics[k] for metrics in validation_metrics])
                        for k in validation_metrics[0]
                    }

                    if jax.process_index() == 0:
                        train_metrics_np.update(validation_metrics_np)
                        train_metrics_np.pop("Train Batch Time")
                        wandb.log(train_metrics_np)

                        if cfg.device.mp_devices > 1:
                            device_state = jax.device_get(
                                state
                            )  # pull a copy of the sharded state to CPU and save
                            # save_checkpoint(
                            #     device_state,
                            #     workdir=f"gs://{cfg.data.bucket_path}/{cfg.data.checkpoint_directory}",
                            # )

                        else:
                            # if save_to_bucket:
                            #     save_checkpoint(
                            #         state,
                            #         workdir=f"gs://{cfg.data.bucket_path}/{cfg.data.checkpoint_directory}",
                            #     )
                            # else:
                            #     save_checkpoint(
                            #         state, workdir=cfg.data.checkpoint_directory
                            #     )
                            pass 

                else:
                    if jax.process_index() == 0:
                        train_metrics_np["Train Step Time"] = (
                            cfg.training.gradient_accumulation_steps
                            * train_metrics_np["Train Batch Time"]
                        )
                        train_metrics_np.pop("Train Batch Time")
                        wandb.log(train_metrics_np)


def train_step(
    state: Any, batch: jnp.array, rng_key: jax.random.PRNGKey = None, param_spec: Any = None
):
    """Train on a single Gradient-Accumulation batch
    This means that the batch will be size (local_bs*grad_accum, ctx) instead of (local_bs, ctx)

    """

    # effective BS is (128,512)
    # loop through this in groups of 16

    def get_minibatch(batch, grad_idx):
        return jax.tree_util.tree_map(
            lambda x: jax.lax.dynamic_index_in_dim(x, grad_idx, keepdims=False),
            batch,
        )
    
    def loss_fn(params, batch, rng_key):
        _, loss = state.apply_fn(
            {"params": params["params"]},
            x=batch,
            labels=batch,
            train=True,
            rngs={"dropout": rng_key},
        )
        return loss 

    grad_fn = jax.value_and_grad(loss_fn, has_aux=False)

    def loss_and_grad(grad_idx, dropout_rng): 
        minibatch = (
                get_minibatch(batch, grad_idx) if grad_idx is not None else batch
            )
        minibatch = with_sharding_constraint(minibatch, PartitionSpec('dp'))

        rng_new, rng_drop = jax.random.split(dropout_rng)

        loss, grads = grad_fn(state.params, minibatch, rng_drop)

        grads = with_sharding_constraint(grads, param_spec)

        return loss, grads, rng_new

    init_minibatch = (
        0.0, 
        with_sharding_constraint(
                    jax.tree_util.tree_map(jnp.zeros_like, state.params), param_spec
        ), 
        rng_key
    )

    # accumulate gradients
    def cumul_minibatch_step(grad_idx, cumul_loss_grad):
        cumul_loss, cumul_grads, dropout_rng = cumul_loss_grad
        loss, grads = loss_and_grad(grad_idx, dropout_rng)
        cumul_loss, cumul_grads = jax.tree_util.tree_map(
            jnp.add, (cumul_loss, cumul_grads), (loss, grads)
        )
        cumul_grads = with_sharding_constraint(cumul_grads, param_spec)
        return cumul_loss, cumul_grads, dropout_rng

    loss, grads, dropout_rng = jax.lax.fori_loop(
                0,
                8, #TODO: Unhardcode these
                cumul_minibatch_step,
                init_minibatch,
            )
    grads = with_sharding_constraint(grads, param_spec)
    # sum -> mean
    loss, grads = jax.tree_util.tree_map(
        lambda x: x / 8, (loss, grads)
    )

    grads = with_sharding_constraint(grads, param_spec)

    # only update train_state at the end of a single full batch 
    new_state = state.apply_gradients(
        grads=grads,
    )

    metrics = {
        "Train LM Loss": loss,
        "Train LM PPL": jnp.exp(loss),
    }

    return new_state, metrics


def eval_step(state: Any, batch: jnp.array):
    """Evaluate on a single batch"""

    _, loss = state.apply_fn(
        {"params": state.params["params"]},
        x=batch,
        labels=batch,
        train=False,
    )

    metrics = {"Validation LM Loss": loss, "Validation LM PPL": jnp.exp(loss)}

    return metrics


if __name__ == "__main__":
    # try:
    # main()
    # except Exception as e:
    # print(f"Error encountered: {e}")
    main()<|MERGE_RESOLUTION|>--- conflicted
+++ resolved
@@ -424,11 +424,7 @@
             text = text.reshape(-1, seq_len)
 
             # we add a 'grad_accum' batch dimension
-<<<<<<< HEAD
             # in our case, we have BS (64, 512) -> (grad_accum_cnt, bs, 512)
-=======
-            # takes element of BS (global_bs, 512) and reshapes to (grad_accum_cnt, bs, 512)
->>>>>>> 00352333
             text = text.reshape(8, text.shape[0]//8, seq_len)
         
             t0 = time.time()
